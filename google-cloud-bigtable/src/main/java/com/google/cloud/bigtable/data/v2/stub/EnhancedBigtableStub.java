/*
 * Copyright 2018 Google LLC
 *
 * Licensed under the Apache License, Version 2.0 (the "License");
 * you may not use this file except in compliance with the License.
 * You may obtain a copy of the License at
 *
 *     https://www.apache.org/licenses/LICENSE-2.0
 *
 * Unless required by applicable law or agreed to in writing, software
 * distributed under the License is distributed on an "AS IS" BASIS,
 * WITHOUT WARRANTIES OR CONDITIONS OF ANY KIND, either express or implied.
 * See the License for the specific language governing permissions and
 * limitations under the License.
 */
package com.google.cloud.bigtable.data.v2.stub;

import com.google.api.core.BetaApi;
import com.google.api.core.InternalApi;
import com.google.api.gax.batching.Batcher;
import com.google.api.gax.batching.BatcherImpl;
import com.google.api.gax.core.BackgroundResource;
import com.google.api.gax.core.GaxProperties;
import com.google.api.gax.grpc.GaxGrpcProperties;
import com.google.api.gax.grpc.GrpcCallSettings;
import com.google.api.gax.grpc.GrpcRawCallableFactory;
import com.google.api.gax.retrying.ExponentialRetryAlgorithm;
import com.google.api.gax.retrying.RetryAlgorithm;
import com.google.api.gax.retrying.RetryingExecutorWithContext;
import com.google.api.gax.retrying.ScheduledRetryingExecutor;
import com.google.api.gax.rpc.Callables;
import com.google.api.gax.rpc.ClientContext;
import com.google.api.gax.rpc.RequestParamsExtractor;
import com.google.api.gax.rpc.ServerStreamingCallSettings;
import com.google.api.gax.rpc.ServerStreamingCallable;
import com.google.api.gax.rpc.UnaryCallable;
import com.google.api.gax.tracing.OpencensusTracerFactory;
import com.google.api.gax.tracing.SpanName;
import com.google.api.gax.tracing.TracedServerStreamingCallable;
import com.google.api.gax.tracing.TracedUnaryCallable;
import com.google.bigtable.v2.BigtableGrpc;
import com.google.bigtable.v2.CheckAndMutateRowRequest;
import com.google.bigtable.v2.CheckAndMutateRowResponse;
import com.google.bigtable.v2.MutateRowRequest;
import com.google.bigtable.v2.MutateRowResponse;
import com.google.bigtable.v2.MutateRowsRequest;
import com.google.bigtable.v2.MutateRowsResponse;
import com.google.bigtable.v2.ReadModifyWriteRowRequest;
import com.google.bigtable.v2.ReadModifyWriteRowResponse;
import com.google.bigtable.v2.ReadRowsRequest;
import com.google.bigtable.v2.ReadRowsResponse;
import com.google.bigtable.v2.SampleRowKeysRequest;
import com.google.bigtable.v2.SampleRowKeysResponse;
import com.google.cloud.bigtable.data.v2.internal.RequestContext;
import com.google.cloud.bigtable.data.v2.models.BulkMutation;
import com.google.cloud.bigtable.data.v2.models.ConditionalRowMutation;
import com.google.cloud.bigtable.data.v2.models.DefaultRowAdapter;
import com.google.cloud.bigtable.data.v2.models.KeyOffset;
import com.google.cloud.bigtable.data.v2.models.Query;
import com.google.cloud.bigtable.data.v2.models.ReadModifyWriteRow;
import com.google.cloud.bigtable.data.v2.models.Row;
import com.google.cloud.bigtable.data.v2.models.RowAdapter;
import com.google.cloud.bigtable.data.v2.models.RowMutation;
import com.google.cloud.bigtable.data.v2.models.RowMutationEntry;
import com.google.cloud.bigtable.data.v2.stub.metrics.CompositeTracerFactory;
import com.google.cloud.bigtable.data.v2.stub.metrics.MetricsTracerFactory;
import com.google.cloud.bigtable.data.v2.stub.metrics.RpcMeasureConstants;
import com.google.cloud.bigtable.data.v2.stub.mutaterows.BulkMutateRowsUserFacingCallable;
import com.google.cloud.bigtable.data.v2.stub.mutaterows.MutateRowsBatchingDescriptor;
import com.google.cloud.bigtable.data.v2.stub.mutaterows.MutateRowsRetryingCallable;
import com.google.cloud.bigtable.data.v2.stub.readrows.FilterMarkerRowsCallable;
import com.google.cloud.bigtable.data.v2.stub.readrows.ReadRowsBatchingDescriptor;
import com.google.cloud.bigtable.data.v2.stub.readrows.ReadRowsResumptionStrategy;
import com.google.cloud.bigtable.data.v2.stub.readrows.ReadRowsRetryCompletedCallable;
import com.google.cloud.bigtable.data.v2.stub.readrows.ReadRowsUserCallable;
import com.google.cloud.bigtable.data.v2.stub.readrows.RowMergingCallable;
import com.google.cloud.bigtable.gaxx.retrying.ApiResultRetryAlgorithm;
import com.google.common.base.Preconditions;
import com.google.common.collect.ImmutableList;
import com.google.common.collect.ImmutableMap;
import com.google.protobuf.ByteString;
import io.opencensus.stats.Stats;
import io.opencensus.stats.StatsRecorder;
import io.opencensus.tags.TagKey;
import io.opencensus.tags.TagValue;
import io.opencensus.tags.Tagger;
import io.opencensus.tags.Tags;
import java.io.IOException;
import java.util.List;
import java.util.Map;
import javax.annotation.Nonnull;

/**
 * The core client that converts method calls to RPCs.
 *
 * <p>This class consists of a set of Callable chains that represent RPC methods. There is a chain
 * for each RPC method. Each chain starts with a transformation that takes a protobuf wrapper and
 * terminates in a Callable that a gax gRPC callable. This class is meant to be a semantically
 * complete facade for the Bigtable data API. However it is not meant to be consumed directly,
 * please use {@link com.google.cloud.bigtable.data.v2.BigtableDataClient}.
 *
 * <p>This class is considered an internal implementation detail and not meant to be used by
 * applications.
 */
@InternalApi
public class EnhancedBigtableStub implements AutoCloseable {
  private static final String CLIENT_NAME = "Bigtable";

  private final EnhancedBigtableStubSettings settings;
  private final ClientContext clientContext;
  private final RequestContext requestContext;

  private final ServerStreamingCallable<Query, Row> readRowsCallable;
  private final UnaryCallable<Query, Row> readRowCallable;
  private final UnaryCallable<String, List<KeyOffset>> sampleRowKeysCallable;
  private final UnaryCallable<RowMutation, Void> mutateRowCallable;
  private final UnaryCallable<BulkMutation, Void> bulkMutateRowsCallable;
  private final UnaryCallable<ConditionalRowMutation, Boolean> checkAndMutateRowCallable;
  private final UnaryCallable<ReadModifyWriteRow, Row> readModifyWriteRowCallable;

  public static EnhancedBigtableStub create(EnhancedBigtableStubSettings settings)
      throws IOException {

    return new EnhancedBigtableStub(
        settings, ClientContext.create(settings), Tags.getTagger(), Stats.getStatsRecorder());
  }

  @InternalApi("Visible for testing")
  public EnhancedBigtableStub(
      EnhancedBigtableStubSettings settings,
      ClientContext clientContext,
      Tagger tagger,
      StatsRecorder statsRecorder) {
    this.settings = settings;

    this.clientContext =
        clientContext
            .toBuilder()
            .setTracerFactory(
                new CompositeTracerFactory(
                    ImmutableList.of(
                        // Add OpenCensus Tracing
                        new OpencensusTracerFactory(
                            ImmutableMap.<String, String>builder()
                                // Annotate traces with the same tags as metrics
                                .put(
                                    RpcMeasureConstants.BIGTABLE_PROJECT_ID.getName(),
                                    settings.getProjectId())
                                .put(
                                    RpcMeasureConstants.BIGTABLE_INSTANCE_ID.getName(),
                                    settings.getInstanceId())
                                .put(
                                    RpcMeasureConstants.BIGTABLE_APP_PROFILE_ID.getName(),
                                    settings.getAppProfileId())
                                // Also annotate traces with library versions
                                .put("gax", GaxGrpcProperties.getGaxGrpcVersion())
                                .put("grpc", GaxGrpcProperties.getGrpcVersion())
                                .put(
                                    "gapic",
                                    GaxProperties.getLibraryVersion(
                                        EnhancedBigtableStubSettings.class))
                                .build()),
                        // Add OpenCensus Metrics
                        MetricsTracerFactory.create(
                            tagger,
                            statsRecorder,
                            ImmutableMap.<TagKey, TagValue>builder()
                                .put(
                                    RpcMeasureConstants.BIGTABLE_PROJECT_ID,
                                    TagValue.create(settings.getProjectId()))
                                .put(
                                    RpcMeasureConstants.BIGTABLE_INSTANCE_ID,
                                    TagValue.create(settings.getInstanceId()))
                                .put(
                                    RpcMeasureConstants.BIGTABLE_APP_PROFILE_ID,
                                    TagValue.create(settings.getAppProfileId()))
                                .build()),
                        // Add user configured tracer
                        clientContext.getTracerFactory())))
            .build();
    this.requestContext =
        RequestContext.create(
            settings.getProjectId(), settings.getInstanceId(), settings.getAppProfileId());

    readRowsCallable = createReadRowsCallable(new DefaultRowAdapter());
    readRowCallable = createReadRowCallable(new DefaultRowAdapter());
    sampleRowKeysCallable = createSampleRowKeysCallable();
    mutateRowCallable = createMutateRowCallable();
    bulkMutateRowsCallable = createBulkMutateRowsCallable();
    checkAndMutateRowCallable = createCheckAndMutateRowCallable();
    readModifyWriteRowCallable = createReadModifyWriteRowCallable();
  }

  // <editor-fold desc="Callable creators">

  /**
   * Creates a callable chain to handle ReadRows RPCs. The chain will:
   *
   * <ul>
   *   <li>Dispatch the RPC with {@link ReadRowsRequest}.
   *   <li>Upon receiving the response stream, it will merge the {@link
   *       com.google.bigtable.v2.ReadRowsResponse.CellChunk}s in logical rows. The actual row
   *       implementation can be configured by the {@code rowAdapter} parameter.
   *   <li>Retry/resume on failure.
   *   <li>Filter out marker rows.
   * </ul>
   *
   * <p>NOTE: the caller is responsible for adding tracing & metrics.
   */
  @BetaApi("This surface is stable yet it might be removed in the future.")
  public <RowT> ServerStreamingCallable<ReadRowsRequest, RowT> createReadRowsRawCallable(
      RowAdapter<RowT> rowAdapter) {
    return createReadRowsBaseCallable(settings.readRowsSettings(), rowAdapter)
        .withDefaultCallContext(clientContext.getDefaultCallContext());
  }

  /**
   * Creates a callable chain to handle streaming ReadRows RPCs. The chain will:
   *
   * <ul>
   *   <li>Convert a {@link Query} into a {@link com.google.bigtable.v2.ReadRowsRequest} and
   *       dispatch the RPC.
   *   <li>Upon receiving the response stream, it will merge the {@link
   *       com.google.bigtable.v2.ReadRowsResponse.CellChunk}s in logical rows. The actual row
   *       implementation can be configured in by the {@code rowAdapter} parameter.
   *   <li>Retry/resume on failure.
   *   <li>Filter out marker rows.
   *   <li>Add tracing & metrics.
   * </ul>
   */
  public <RowT> ServerStreamingCallable<Query, RowT> createReadRowsCallable(
      RowAdapter<RowT> rowAdapter) {
<<<<<<< HEAD
    final ServerStreamingCallable<Query, RowT> readRowsCallable =
        createReadRowsBaseCallable(settings.readRowsSettings(), rowAdapter);

    final ServerStreamingCallable<Query, RowT> traced =
=======
    ServerStreamingCallable<ReadRowsRequest, RowT> readRowsCallable =
        createReadRowsBaseCallable(settings.readRowsSettings(), rowAdapter);

    ServerStreamingCallable<Query, RowT> readRowsUserCallable =
        new ReadRowsUserCallable<>(readRowsCallable, requestContext);

    ServerStreamingCallable<Query, RowT> traced =
>>>>>>> bc215c58
        new TracedServerStreamingCallable<>(
            readRowsUserCallable,
            clientContext.getTracerFactory(),
            SpanName.of(CLIENT_NAME, "ReadRows"));

    return traced.withDefaultCallContext(clientContext.getDefaultCallContext());
  }

  /**
   * Creates a callable chain to handle point ReadRows RPCs. The chain will:
   *
   * <ul>
   *   <li>Convert a {@link Query} into a {@link com.google.bigtable.v2.ReadRowsRequest} and
   *       dispatch the RPC.
   *   <li>Upon receiving the response stream, it will merge the {@link
   *       com.google.bigtable.v2.ReadRowsResponse.CellChunk}s in logical rows. The actual row
   *       implementation can be configured in by the {@code rowAdapter} parameter.
   *   <li>Retry/resume on failure.
   *   <li>Filter out marker rows.
   *   <li>Add tracing & metrics.
   * </ul>
   */
  public <RowT> UnaryCallable<Query, RowT> createReadRowCallable(RowAdapter<RowT> rowAdapter) {
    ServerStreamingCallable<ReadRowsRequest, RowT> readRowsCallable =
        createReadRowsBaseCallable(
            ServerStreamingCallSettings.<ReadRowsRequest, Row>newBuilder()
                .setRetryableCodes(settings.readRowSettings().getRetryableCodes())
                .setRetrySettings(settings.readRowSettings().getRetrySettings())
                .setIdleTimeout(settings.readRowSettings().getRetrySettings().getTotalTimeout())
                .build(),
            rowAdapter);

    UnaryCallable<Query, RowT> readRowCallable =
        new ReadRowsUserCallable<>(readRowsCallable, requestContext).first();

    return createUserFacingUnaryCallable("ReadRow", readRowCallable);
  }

  /**
   * Creates a callable chain to handle ReadRows RPCs. The chain will:
   *
   * <ul>
   *   <li>Dispatch the RPC with {@link ReadRowsRequest}.
   *   <li>Upon receiving the response stream, it will merge the {@link
   *       com.google.bigtable.v2.ReadRowsResponse.CellChunk}s in logical rows. The actual row
   *       implementation can be configured by the {@code rowAdapter} parameter.
   *   <li>Retry/resume on failure.
   *   <li>Filter out marker rows.
   * </ul>
   *
   * <p>NOTE: the caller is responsible for adding tracing & metrics.
   */
  private <ReqT, RowT> ServerStreamingCallable<ReadRowsRequest, RowT> createReadRowsBaseCallable(
      ServerStreamingCallSettings<ReqT, Row> readRowsSettings, RowAdapter<RowT> rowAdapter) {

    ServerStreamingCallable<ReadRowsRequest, ReadRowsResponse> base =
        GrpcRawCallableFactory.createServerStreamingCallable(
            GrpcCallSettings.<ReadRowsRequest, ReadRowsResponse>newBuilder()
                .setMethodDescriptor(BigtableGrpc.getReadRowsMethod())
                .setParamsExtractor(
                    new RequestParamsExtractor<ReadRowsRequest>() {
                      @Override
                      public Map<String, String> extract(ReadRowsRequest readRowsRequest) {
                        return ImmutableMap.of(
                            "table_name", readRowsRequest.getTableName(),
                            "app_profile_id", readRowsRequest.getAppProfileId());
                      }
                    })
                .build(),
            readRowsSettings.getRetryableCodes());

    ServerStreamingCallable<ReadRowsRequest, RowT> merging =
        new RowMergingCallable<>(base, rowAdapter);

    // Copy settings for the middle ReadRowsRequest -> RowT callable (as opposed to the inner
    // ReadRowsRequest -> ReadRowsResponse callable).
    ServerStreamingCallSettings<ReadRowsRequest, RowT> innerSettings =
        ServerStreamingCallSettings.<ReadRowsRequest, RowT>newBuilder()
            .setResumptionStrategy(new ReadRowsResumptionStrategy<>(rowAdapter))
            .setRetryableCodes(readRowsSettings.getRetryableCodes())
            .setRetrySettings(readRowsSettings.getRetrySettings())
            .setIdleTimeout(readRowsSettings.getIdleTimeout())
            .build();

    ServerStreamingCallable<ReadRowsRequest, RowT> watched =
        Callables.watched(merging, innerSettings, clientContext);

    // Retry logic is split into 2 parts to workaround a rare edge case described in
    // ReadRowsRetryCompletedCallable
    ServerStreamingCallable<ReadRowsRequest, RowT> retrying1 =
        new ReadRowsRetryCompletedCallable<>(watched);

    ServerStreamingCallable<ReadRowsRequest, RowT> retrying2 =
        Callables.retrying(retrying1, innerSettings, clientContext);

    return new FilterMarkerRowsCallable<>(retrying2, rowAdapter);
  }

  /**
   * Creates a callable chain to handle SampleRowKeys RPcs. The chain will:
   *
   * <ul>
   *   <li>Convert a table id to a {@link com.google.bigtable.v2.SampleRowKeysRequest}.
   *   <li>Dispatch the request to the GAPIC's {@link BigtableStub#sampleRowKeysCallable()}.
   *   <li>Spool responses into a list.
   *   <li>Retry on failure.
   *   <li>Convert the responses into {@link KeyOffset}s.
   *   <li>Add tracing & metrics.
   * </ul>
   */
  private UnaryCallable<String, List<KeyOffset>> createSampleRowKeysCallable() {
    ServerStreamingCallable<SampleRowKeysRequest, SampleRowKeysResponse> base =
        GrpcRawCallableFactory.createServerStreamingCallable(
            GrpcCallSettings.<SampleRowKeysRequest, SampleRowKeysResponse>newBuilder()
                .setMethodDescriptor(BigtableGrpc.getSampleRowKeysMethod())
                .setParamsExtractor(
                    new RequestParamsExtractor<SampleRowKeysRequest>() {
                      @Override
                      public Map<String, String> extract(
                          SampleRowKeysRequest sampleRowKeysRequest) {
                        return ImmutableMap.of(
                            "table_name", sampleRowKeysRequest.getTableName(),
                            "app_profile_id", sampleRowKeysRequest.getAppProfileId());
                      }
                    })
                .build(),
            settings.sampleRowKeysSettings().getRetryableCodes());

    UnaryCallable<SampleRowKeysRequest, List<SampleRowKeysResponse>> spoolable = base.all();

    UnaryCallable<SampleRowKeysRequest, List<SampleRowKeysResponse>> retryable =
        Callables.retrying(spoolable, settings.sampleRowKeysSettings(), clientContext);

    return createUserFacingUnaryCallable(
        "SampleRowKeys", new SampleRowKeysCallable(retryable, requestContext));
  }

  /**
   * Creates a callable chain to handle MutateRow RPCs. The chain will:
   *
   * <ul>
   *   <li>Convert a {@link RowMutation} into a {@link com.google.bigtable.v2.MutateRowRequest}.
   *   <li>Add tracing & metrics.
   * </ul>
   */
  private UnaryCallable<RowMutation, Void> createMutateRowCallable() {
    UnaryCallable<MutateRowRequest, MutateRowResponse> base =
        GrpcRawCallableFactory.createUnaryCallable(
            GrpcCallSettings.<MutateRowRequest, MutateRowResponse>newBuilder()
                .setMethodDescriptor(BigtableGrpc.getMutateRowMethod())
                .setParamsExtractor(
                    new RequestParamsExtractor<MutateRowRequest>() {
                      @Override
                      public Map<String, String> extract(MutateRowRequest mutateRowRequest) {
                        return ImmutableMap.of(
                            "table_name", mutateRowRequest.getTableName(),
                            "app_profile_id", mutateRowRequest.getAppProfileId());
                      }
                    })
                .build(),
            settings.mutateRowSettings().getRetryableCodes());

    UnaryCallable<MutateRowRequest, MutateRowResponse> retrying =
        Callables.retrying(base, settings.mutateRowSettings(), clientContext);

    return createUserFacingUnaryCallable(
        "MutateRow", new MutateRowCallable(retrying, requestContext));
  }

  /**
   * Creates a callable chain to handle MutatesRows RPCs. This is meant to be used for manual
   * batching. The chain will:
   *
   * <ul>
   *   <li>Convert a {@link BulkMutation} into a {@link MutateRowsRequest}.
   *   <li>Process the response and schedule retries. At the end of each attempt, entries that have
   *       been applied, are filtered from the next attempt. Also, any entries that failed with a
   *       nontransient error, are filtered from the next attempt. This will continue until there
   *       are no more entries or there are no more retry attempts left.
   *   <li>Wrap batch failures in a {@link
   *       com.google.cloud.bigtable.data.v2.models.MutateRowsException}.
   *   <li>Add tracing & metrics.
   * </ul>
   */
  private UnaryCallable<BulkMutation, Void> createBulkMutateRowsCallable() {
    UnaryCallable<MutateRowsRequest, Void> baseCallable = createMutateRowsBaseCallable();

    UnaryCallable<BulkMutation, Void> userFacing =
        new BulkMutateRowsUserFacingCallable(baseCallable, requestContext);

    UnaryCallable<BulkMutation, Void> traced =
        new TracedUnaryCallable<>(
            userFacing, clientContext.getTracerFactory(), SpanName.of(CLIENT_NAME, "MutateRows"));

    return traced.withDefaultCallContext(clientContext.getDefaultCallContext());
  }

  /**
   * Creates a {@link BatcherImpl} to handle {@link MutateRowsRequest.Entry} mutations. This is
   * meant to be used for automatic batching with flow control.
   *
   * <ul>
   *   <li>Uses {@link MutateRowsBatchingDescriptor} to spool the {@link RowMutationEntry} mutations
   *       and send them out as {@link BulkMutation}.
   *   <li>Uses {@link #bulkMutateRowsCallable()} to perform RPC.
   *   <li>Batching thresholds can be configured from {@link
   *       EnhancedBigtableStubSettings#bulkMutateRowsSettings()}.
   *   <li>Process the response and schedule retries. At the end of each attempt, entries that have
   *       been applied, are filtered from the next attempt. Also, any entries that failed with a
   *       nontransient error, are filtered from the next attempt. This will continue until there
   *       are no more entries or there are no more retry attempts left.
   *   <li>Wrap batch failures in a {@link
   *       com.google.cloud.bigtable.data.v2.models.MutateRowsException}.
   *   <li>Split the responses using {@link MutateRowsBatchingDescriptor}.
   * </ul>
   */
  public Batcher<RowMutationEntry, Void> newMutateRowsBatcher(@Nonnull String tableId) {
    return new BatcherImpl<>(
        settings.bulkMutateRowsSettings().getBatchingDescriptor(),
        bulkMutateRowsCallable,
        BulkMutation.create(tableId),
        settings.bulkMutateRowsSettings().getBatchingSettings(),
        clientContext.getExecutor());
  }

  /**
   * Creates a {@link BatcherImpl} to handle {@link Query#rowKey(String)}. This is meant for bulk
   * read with flow control.
   *
   * <ul>
   *   <li>Uses {@link ReadRowsBatchingDescriptor} to merge the row-keys and send them out as {@link
   *       Query}.
   *   <li>Uses {@link #readRowsCallable()} to perform RPC.
   *   <li>Batching thresholds can be configured from {@link
   *       EnhancedBigtableStubSettings#bulkReadRowsSettings()}.
   *   <li>Schedule retries for retryable exceptions until there are no more entries or there are no
   *       more retry attempts left.
   *   <li>Split the responses using {@link ReadRowsBatchingDescriptor}.
   * </ul>
   */
  public Batcher<ByteString, Row> newBulkReadRowsBatcher(@Nonnull Query query) {
    Preconditions.checkNotNull(query, "query cannot be null");
    return new BatcherImpl<>(
        settings.bulkReadRowsSettings().getBatchingDescriptor(),
        readRowsCallable().all(),
        query,
        settings.bulkReadRowsSettings().getBatchingSettings(),
        clientContext.getExecutor());
  }

  /**
   * Internal helper to create the base MutateRows callable chain. The chain is responsible for
   * retrying individual entry in case of error.
   *
   * <p>NOTE: the caller is responsible for adding tracing & metrics.
   *
   * @see MutateRowsRetryingCallable for more details
   */
  private UnaryCallable<MutateRowsRequest, Void> createMutateRowsBaseCallable() {
    ServerStreamingCallable<MutateRowsRequest, MutateRowsResponse> base =
        GrpcRawCallableFactory.createServerStreamingCallable(
            GrpcCallSettings.<MutateRowsRequest, MutateRowsResponse>newBuilder()
                .setMethodDescriptor(BigtableGrpc.getMutateRowsMethod())
                .setParamsExtractor(
                    new RequestParamsExtractor<MutateRowsRequest>() {
                      @Override
                      public Map<String, String> extract(MutateRowsRequest mutateRowsRequest) {
                        return ImmutableMap.of(
                            "table_name", mutateRowsRequest.getTableName(),
                            "app_profile_id", mutateRowsRequest.getAppProfileId());
                      }
                    })
                .build(),
            settings.bulkMutateRowsSettings().getRetryableCodes());

    RetryAlgorithm<Void> retryAlgorithm =
        new RetryAlgorithm<>(
            new ApiResultRetryAlgorithm<Void>(),
            new ExponentialRetryAlgorithm(
                settings.bulkMutateRowsSettings().getRetrySettings(), clientContext.getClock()));
    RetryingExecutorWithContext<Void> retryingExecutor =
        new ScheduledRetryingExecutor<>(retryAlgorithm, clientContext.getExecutor());

    return new MutateRowsRetryingCallable(
        clientContext.getDefaultCallContext(),
        base,
        retryingExecutor,
        settings.bulkMutateRowsSettings().getRetryableCodes());
  }

  /**
   * Creates a callable chain to handle CheckAndMutateRow RPCs. THe chain will:
   *
   * <ul>
   *   <li>Convert {@link ConditionalRowMutation}s into {@link
   *       com.google.bigtable.v2.CheckAndMutateRowRequest}s.
   *   <li>Add tracing & metrics.
   * </ul>
   */
  private UnaryCallable<ConditionalRowMutation, Boolean> createCheckAndMutateRowCallable() {
    UnaryCallable<CheckAndMutateRowRequest, CheckAndMutateRowResponse> base =
        GrpcRawCallableFactory.createUnaryCallable(
            GrpcCallSettings.<CheckAndMutateRowRequest, CheckAndMutateRowResponse>newBuilder()
                .setMethodDescriptor(BigtableGrpc.getCheckAndMutateRowMethod())
                .setParamsExtractor(
                    new RequestParamsExtractor<CheckAndMutateRowRequest>() {
                      @Override
                      public Map<String, String> extract(
                          CheckAndMutateRowRequest checkAndMutateRowRequest) {
                        return ImmutableMap.of(
                            "table_name", checkAndMutateRowRequest.getTableName(),
                            "app_profile_id", checkAndMutateRowRequest.getAppProfileId());
                      }
                    })
                .build(),
            settings.checkAndMutateRowSettings().getRetryableCodes());

    UnaryCallable<CheckAndMutateRowRequest, CheckAndMutateRowResponse> retrying =
        Callables.retrying(base, settings.checkAndMutateRowSettings(), clientContext);

    return createUserFacingUnaryCallable(
        "CheckAndMutateRow", new CheckAndMutateRowCallable(retrying, requestContext));
  }

  /**
   * Creates a callable chain to handle ReadModifyWriteRow RPCs. The chain will:
   *
   * <ul>
   *   <li>Convert {@link ReadModifyWriteRow}s into {@link
   *       com.google.bigtable.v2.ReadModifyWriteRowRequest}s.
   *   <li>Convert the responses into {@link Row}.
   *   <li>Add tracing & metrics.
   * </ul>
   */
  private UnaryCallable<ReadModifyWriteRow, Row> createReadModifyWriteRowCallable() {
    UnaryCallable<ReadModifyWriteRowRequest, ReadModifyWriteRowResponse> base =
        GrpcRawCallableFactory.createUnaryCallable(
            GrpcCallSettings.<ReadModifyWriteRowRequest, ReadModifyWriteRowResponse>newBuilder()
                .setMethodDescriptor(BigtableGrpc.getReadModifyWriteRowMethod())
                .setParamsExtractor(
                    new RequestParamsExtractor<ReadModifyWriteRowRequest>() {
                      @Override
                      public Map<String, String> extract(ReadModifyWriteRowRequest request) {
                        return ImmutableMap.of(
                            "table_name", request.getTableName(),
                            "app_profile_id", request.getAppProfileId());
                      }
                    })
                .build(),
            settings.readModifyWriteRowSettings().getRetryableCodes());

    UnaryCallable<ReadModifyWriteRowRequest, ReadModifyWriteRowResponse> retrying =
        Callables.retrying(base, settings.readModifyWriteRowSettings(), clientContext);

    return createUserFacingUnaryCallable(
        "ReadModifyWriteRow", new ReadModifyWriteRowCallable(retrying, requestContext));
  }

  /**
   * Wraps a callable chain in a user presentable callable that will inject the default call context
   * and trace the call.
   */
  private <RequestT, ResponseT> UnaryCallable<RequestT, ResponseT> createUserFacingUnaryCallable(
      String methodName, UnaryCallable<RequestT, ResponseT> inner) {

    UnaryCallable<RequestT, ResponseT> traced =
        new TracedUnaryCallable<>(
            inner, clientContext.getTracerFactory(), SpanName.of(CLIENT_NAME, methodName));

    return traced.withDefaultCallContext(clientContext.getDefaultCallContext());
  }
  // </editor-fold>

  // <editor-fold desc="Callable accessors">
  /** Returns a streaming read rows callable */
  public ServerStreamingCallable<Query, Row> readRowsCallable() {
    return readRowsCallable;
  }

  /** Return a point read callable */
  public UnaryCallable<Query, Row> readRowCallable() {
    return readRowCallable;
  }

  public UnaryCallable<String, List<KeyOffset>> sampleRowKeysCallable() {
    return sampleRowKeysCallable;
  }

  public UnaryCallable<RowMutation, Void> mutateRowCallable() {
    return mutateRowCallable;
  }

  /**
   * Returns the callable chain created in {@link #createBulkMutateRowsCallable()} ()} during stub
   * construction.
   */
  public UnaryCallable<BulkMutation, Void> bulkMutateRowsCallable() {
    return bulkMutateRowsCallable;
  }

  /**
   * Returns the callable chain created in {@link #createCheckAndMutateRowCallable()} during stub
   * construction.
   */
  public UnaryCallable<ConditionalRowMutation, Boolean> checkAndMutateRowCallable() {
    return checkAndMutateRowCallable;
  }

  /**
   * Returns the callable chain created in {@link #createReadModifyWriteRowCallable()} ()} during
   * stub construction.
   */
  public UnaryCallable<ReadModifyWriteRow, Row> readModifyWriteRowCallable() {
    return readModifyWriteRowCallable;
  }
  // </editor-fold>

  @Override
  public void close() {
    for (BackgroundResource backgroundResource : clientContext.getBackgroundResources()) {
      backgroundResource.shutdown();
    }
  }
}<|MERGE_RESOLUTION|>--- conflicted
+++ resolved
@@ -20,8 +20,6 @@
 import com.google.api.gax.batching.Batcher;
 import com.google.api.gax.batching.BatcherImpl;
 import com.google.api.gax.core.BackgroundResource;
-import com.google.api.gax.core.GaxProperties;
-import com.google.api.gax.grpc.GaxGrpcProperties;
 import com.google.api.gax.grpc.GrpcCallSettings;
 import com.google.api.gax.grpc.GrpcRawCallableFactory;
 import com.google.api.gax.retrying.ExponentialRetryAlgorithm;
@@ -120,13 +118,14 @@
 
   public static EnhancedBigtableStub create(EnhancedBigtableStubSettings settings)
       throws IOException {
+    ClientContext clientContext = ClientContext.create(settings);
 
     return new EnhancedBigtableStub(
-        settings, ClientContext.create(settings), Tags.getTagger(), Stats.getStatsRecorder());
+        settings, clientContext, Tags.getTagger(), Stats.getStatsRecorder());
   }
 
   @InternalApi("Visible for testing")
-  public EnhancedBigtableStub(
+  private EnhancedBigtableStub(
       EnhancedBigtableStubSettings settings,
       ClientContext clientContext,
       Tagger tagger,
@@ -230,12 +229,6 @@
    */
   public <RowT> ServerStreamingCallable<Query, RowT> createReadRowsCallable(
       RowAdapter<RowT> rowAdapter) {
-<<<<<<< HEAD
-    final ServerStreamingCallable<Query, RowT> readRowsCallable =
-        createReadRowsBaseCallable(settings.readRowsSettings(), rowAdapter);
-
-    final ServerStreamingCallable<Query, RowT> traced =
-=======
     ServerStreamingCallable<ReadRowsRequest, RowT> readRowsCallable =
         createReadRowsBaseCallable(settings.readRowsSettings(), rowAdapter);
 
@@ -243,7 +236,6 @@
         new ReadRowsUserCallable<>(readRowsCallable, requestContext);
 
     ServerStreamingCallable<Query, RowT> traced =
->>>>>>> bc215c58
         new TracedServerStreamingCallable<>(
             readRowsUserCallable,
             clientContext.getTracerFactory(),
