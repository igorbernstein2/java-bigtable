<?xml version='1.0' encoding='UTF-8'?>
<project xmlns="http://maven.apache.org/POM/4.0.0" xmlns:xsi="http://www.w3.org/2001/XMLSchema-instance" xsi:schemaLocation="http://maven.apache.org/POM/4.0.0 http://maven.apache.org/xsd/maven-4.0.0.xsd">
    <modelVersion>4.0.0</modelVersion>
    <groupId>com.google.cloud</groupId>
    <artifactId>google-cloud-bigtable-parent</artifactId>
    <packaging>pom</packaging>
    <version>1.5.1-SNAPSHOT</version><!-- {x-version-update:google-cloud-bigtable:current} -->
    <name>Google Cloud Bigtable Parent</name>
    <url>https://github.com/googleapis/java-bigtable</url>
    <description>
        Java idiomatic client for Google Cloud Platform services.
    </description>

    <parent>
        <groupId>com.google.cloud</groupId>
        <artifactId>google-cloud-shared-config</artifactId>
        <version>0.1.1</version>
    </parent>

    <developers>
        <developer>
            <id>garrettjonesgoogle</id>
            <name>Garrett Jones</name>
            <email>garrettjones@google.com</email>
            <organization>Google</organization>
            <roles>
                <role>Developer</role>
            </roles>
        </developer>
        <developer>
            <id>pongad</id>
            <name>Michael Darakananda</name>
            <email>pongad@google.com</email>
            <organization>Google</organization>
            <roles>
                <role>Developer</role>
            </roles>
        </developer>
        <developer>
            <id>shinfan</id>
            <name>Shin Fan</name>
            <email>shinfan@google.com</email>
            <organization>Google</organization>
            <roles>
                <role>Developer</role>
            </roles>
        </developer>
        <developer>
            <id>michaelbausor</id>
            <name>Micheal Bausor</name>
            <email>michaelbausor@google.com</email>
            <organization>Google</organization>
            <roles>
                <role>Developer</role>
            </roles>
        </developer>
        <developer>
            <id>vam-google</id>
            <name>Vadym Matsishevskyi</name>
            <email>vam@google.com</email>
            <organization>Google</organization>
            <roles>
                <role>Developer</role>
            </roles>
        </developer>
        <developer>
            <id>tswast</id>
            <name>Tim Swast</name>
            <email>tswast@google.com</email>
            <organization>Google</organization>
            <roles>
                <role>Developer</role>
            </roles>
        </developer>
        <developer>
            <id>neozwu</id>
            <name>Neo Wu</name>
            <email>neowu@google.com</email>
            <organization>Google</organization>
            <roles>
                <role>Developer</role>
            </roles>
        </developer>
        <developer>
            <id>lesv</id>
            <name>Les Vogel</name>
            <email>lesv@google.com</email>
            <organization>Google</organization>
            <roles>
                <role>Developer</role>
            </roles>
        </developer>
        <developer>
            <id>schmidt_sebastian</id>
            <name>Sebastian Schmidt</name>
            <email>mrschmidt@google.com</email>
            <organization>Google</organization>
            <roles>
                <role>Developer</role>
            </roles>
        </developer>
        <developer>
            <id>andreamlin</id>
            <name>Andrea Lin</name>
            <email>andrealin@google.com</email>
            <roles>
                <role>Developer</role>
            </roles>
        </developer>
        <developer>
            <id>hzyi-google</id>
            <name>Hanzhen Yi</name>
            <email>hzyi@google.com</email>
            <roles>
                <role>Developer</role>
            </roles>
        </developer>
    </developers>
    <organization>
        <name>Google LLC</name>
    </organization>
    <scm>
        <connection>scm:git:git@github.com:googleapis/java-bigtable.git</connection>
        <developerConnection>scm:git:git@github.com:googleapis/java-bigtable.git</developerConnection>
        <url>https://github.com/googleapis/java-bigtable</url>
        <tag>HEAD</tag>
    </scm>
    <issueManagement>
        <url>https://github.com/googleapis/java-bigtable/issues</url>
        <system>GitHub Issues</system>
    </issueManagement>
    <distributionManagement>
        <snapshotRepository>
            <id>sonatype-nexus-snapshots</id>
            <url>https://oss.sonatype.org/content/repositories/snapshots</url>
        </snapshotRepository>
        <repository>
            <id>sonatype-nexus-staging</id>
            <url>https://oss.sonatype.org/service/local/staging/deploy/maven2/</url>
        </repository>
    </distributionManagement>
    <licenses>
        <license>
            <name>Apache-2.0</name>
            <url>https://www.apache.org/licenses/LICENSE-2.0.txt</url>
        </license>
    </licenses>

    <properties>
        <project.build.sourceEncoding>UTF-8</project.build.sourceEncoding>
        <project.reporting.outputEncoding>UTF-8</project.reporting.outputEncoding>
        <github.global.server>github</github.global.server>
        <site.installationModule>google-cloud-bigtable-parent</site.installationModule>
<<<<<<< HEAD
        <project.javadoc.protobufBaseURL>https://googleapis.dev/java/google-api-grpc/latest</project.javadoc.protobufBaseURL>

        <auto-value.version>1.6.6</auto-value.version>
        <gax.version>1.49.0</gax.version>
        <google.api-common.version>1.8.1</google.api-common.version>
        <google.common-protos.version>1.16.0</google.common-protos.version>
        <google.core.version>1.91.2</google.core.version>
        <grpc.version>1.23.0</grpc.version>
        <opencensus.version>0.24.0</opencensus.version>
=======
        <project.autovalue.version>1.6.6</project.autovalue.version>
        <google.core.version>1.91.2</google.core.version>
        <google.api-common.version>1.8.1</google.api-common.version>
        <google.common-protos.version>1.16.0</google.common-protos.version>
        <gax.version>1.49.0</gax.version>
        <grpc.version>1.24.0</grpc.version>
>>>>>>> 8229a391
        <protobuf.version>3.10.0</protobuf.version>
        <threeten.version>1.3.3</threeten.version>
    </properties>

    <dependencyManagement>
        <dependencies>
            <!-- BOMs, in alphabetical order -->
            <dependency>
                <groupId>com.google.api</groupId>
                <artifactId>gax-bom</artifactId>
                <version>${gax.version}</version>
                <type>pom</type>
                <scope>import</scope>
            </dependency>

            <dependency>
                <groupId>com.google.guava</groupId>
                <artifactId>guava-bom</artifactId>
                <version>28.1-android</version>
                <type>pom</type>
                <scope>import</scope>
            </dependency>

            <dependency>
                <groupId>io.grpc</groupId>
                <artifactId>grpc-bom</artifactId>
                <version>${grpc.version}</version>
                <type>pom</type>
                <scope>import</scope>
            </dependency>

            <!-- Child Modules, in alphabetical order -->
            <dependency>
                <!-- TODO: Make this a child module -->
                <groupId>com.google.cloud</groupId>
                <artifactId>google-cloud-bigtable-emulator</artifactId>
                <version>0.111.0-alpha</version>
            </dependency>
            <dependency>
                <groupId>com.google.api.grpc</groupId>
                <artifactId>grpc-google-cloud-bigtable-admin-v2</artifactId>
                <version>0.81.1-SNAPSHOT</version><!-- {x-version-update:grpc-google-cloud-bigtable-admin-v2:current} -->
            </dependency>
            <dependency>
                <groupId>com.google.api.grpc</groupId>
                <artifactId>grpc-google-cloud-bigtable-v2</artifactId>
                <version>0.81.1-SNAPSHOT</version><!-- {x-version-update:grpc-google-cloud-bigtable-v2:current} -->
            </dependency>
            <dependency>
<<<<<<< HEAD
                <groupId>com.google.api.grpc</groupId>
                <artifactId>proto-google-cloud-bigtable-admin-v2</artifactId>
                <version>0.81.1-SNAPSHOT</version><!-- {x-version-update:proto-google-cloud-bigtable-admin-v2:current} -->
            </dependency>
            <dependency>
                <groupId>com.google.api.grpc</groupId>
                <artifactId>proto-google-cloud-bigtable-v2</artifactId>
                <version>0.81.1-SNAPSHOT</version><!-- {x-version-update:proto-google-cloud-bigtable-v2:current} -->
=======
                <groupId>com.google.auto.value</groupId>
                <artifactId>auto-value-annotations</artifactId>
                <version>${project.autovalue.version}</version>
>>>>>>> 8229a391
            </dependency>

            <!-- Production dependency version definitions in alphabetical order -->
            <dependency>
                <groupId>com.google.api</groupId>
                <artifactId>api-common</artifactId>
                <version>${google.api-common.version}</version>
            </dependency>
            <dependency>
                <groupId>com.google.api.grpc</groupId>
                <artifactId>proto-google-common-protos</artifactId>
                <version>${google.common-protos.version}</version>
            </dependency>
            <dependency>
                <groupId>com.google.api.grpc</groupId>
                <artifactId>proto-google-iam-v1</artifactId>
                <version>0.13.0</version>
            </dependency>
            <dependency>
                <groupId>com.google.auto.value</groupId>
                <artifactId>auto-value</artifactId>
                <version>${auto-value.version}</version>
            </dependency>
            <dependency>
                <groupId>com.google.auto.value</groupId>
                <artifactId>auto-value-annotations</artifactId>
                <version>${auto-value.version}</version>
            </dependency>
            <dependency>
                <groupId>com.google.cloud</groupId>
                <artifactId>google-cloud-core</artifactId>
                <version>${google.core.version}</version>
            </dependency>
            <dependency>
                <groupId>com.google.cloud</groupId>
                <artifactId>google-cloud-core-grpc</artifactId>
                <version>${google.core.version}</version>
            </dependency>
            <dependency>
                <groupId>com.google.code.findbugs</groupId>
                <artifactId>jsr305</artifactId>
                <version>3.0.2</version>
            </dependency>
            <dependency>
                <groupId>com.google.errorprone</groupId>
                <artifactId>error_prone_annotations</artifactId>
                <version>2.3.3</version>
            </dependency>
            <dependency>
                <groupId>com.google.protobuf</groupId>
                <artifactId>protobuf-java</artifactId>
                <version>${protobuf.version}</version>
            </dependency>
            <dependency>
                <groupId>com.google.protobuf</groupId>
                <artifactId>protobuf-java-util</artifactId>
                <version>${protobuf.version}</version>
            </dependency>
            <dependency>
                <groupId>io.opencensus</groupId>
                <artifactId>opencensus-api</artifactId>
                <version>${opencensus.version}</version>
            </dependency>
            <dependency>
                <groupId>javax.annotation</groupId>
                <artifactId>javax.annotation-api</artifactId>
                <version>1.3.2</version>
            </dependency>
            <dependency>
                <groupId>org.threeten</groupId>
                <artifactId>threetenbp</artifactId>
                <version>${threeten.version}</version>
            </dependency>


            <!-- Test Deps in alphabetical order -->
            <dependency>
                <groupId>com.google.api</groupId>
                <artifactId>gax-grpc</artifactId>
                <version>${gax.version}</version>
                <classifier>testlib</classifier>
            </dependency>
            <dependency>
                <groupId>com.google.truth</groupId>
                <artifactId>truth</artifactId>
                <version>1.0</version>
            </dependency>
            <dependency>
                <groupId>junit</groupId>
                <artifactId>junit</artifactId>
                <version>4.12</version>
            </dependency>
            <dependency>
                <groupId>org.mockito</groupId>
                <artifactId>mockito-all</artifactId>
                <version>1.10.19</version>
            </dependency>
            <dependency>
                <groupId>org.codehaus.mojo</groupId>
                <artifactId>animal-sniffer-annotations</artifactId>
                <version>1.18</version>
            </dependency>
        </dependencies>

    </dependencyManagement>

    <build>
        <pluginManagement>
            <plugins>
                <plugin>
                    <groupId>org.apache.maven.plugins</groupId>
                    <artifactId>maven-dependency-plugin</artifactId>
<<<<<<< HEAD
=======
                    <configuration>
                        <ignoredUnusedDeclaredDependencies>io.grpc:grpc-grpclb</ignoredUnusedDeclaredDependencies>
                        <ignoredUnusedDeclaredDependencies>io.grpc:grpc-auth</ignoredUnusedDeclaredDependencies>
                        <ignoredUnusedDeclaredDependencies>org.objenesis:objenesis</ignoredUnusedDeclaredDependencies>
                    </configuration>
>>>>>>> 8229a391
                </plugin>
                <plugin>
                    <artifactId>maven-compiler-plugin</artifactId>
                    <version>3.5.1</version>
                    <configuration>
                        <source>1.7</source>
                        <target>1.7</target>
                        <encoding>UTF-8</encoding>
                        <compilerArgument>-Xlint:unchecked</compilerArgument>
                        <annotationProcessorPaths>
                            <path>
                                <groupId>com.google.auto.value</groupId>
                                <artifactId>auto-value</artifactId>
                                <version>${project.autovalue.version}</version>
                            </path>
                        </annotationProcessorPaths>
                    </configuration>
                </plugin>
            </plugins>
        </pluginManagement>
    </build>

    <modules>
        <module>proto-google-cloud-bigtable-v2</module>
        <module>grpc-google-cloud-bigtable-v2</module>
        <module>proto-google-cloud-bigtable-admin-v2</module>
        <module>grpc-google-cloud-bigtable-admin-v2</module>
        <module>google-cloud-bigtable</module>
    </modules>

    <reporting>
        <plugins>
            <plugin>
                <groupId>org.apache.maven.plugins</groupId>
                <artifactId>maven-project-info-reports-plugin</artifactId>
                <version>3.0.0</version>
                <reportSets>
                    <reportSet>
                        <reports>
                            <report>index</report>
                            <report>dependency-info</report>
                            <report>team</report>
                            <report>ci-management</report>
                            <report>issue-management</report>
                            <report>licenses</report>
                            <report>scm</report>
                            <report>dependency-management</report>
                            <report>distribution-management</report>
                            <report>summary</report>
                            <report>modules</report>
                        </reports>
                    </reportSet>
                </reportSets>
                <configuration>
                    <dependencyDetailsEnabled>true</dependencyDetailsEnabled>
                    <artifactId>${site.installationModule}</artifactId>
                    <packaging>jar</packaging>
                </configuration>
            </plugin>
            <plugin>
                <groupId>org.apache.maven.plugins</groupId>
                <artifactId>maven-javadoc-plugin</artifactId>
                <version>3.1.1</version>
                <reportSets>
                    <reportSet>
                        <id>html</id>
                        <reports>
                            <report>aggregate</report>
                            <report>javadoc</report>
                        </reports>
                    </reportSet>
                </reportSets>
                <configuration>
                    <doclint>none</doclint>
                    <show>protected</show>
                    <nohelp>true</nohelp>
                    <outputDirectory>${project.build.directory}/javadoc</outputDirectory>
                    <groups>
                        <group>
                            <title>Test helpers packages</title>
                            <packages>com.google.cloud.testing</packages>
                        </group>
                        <group>
                            <title>SPI packages</title>
                            <packages>com.google.cloud.spi*</packages>
                        </group>
                    </groups>

                    <links>
                        <link>https://grpc.io/grpc-java/javadoc/</link>
                        <link>https://developers.google.com/protocol-buffers/docs/reference/java/</link>
                        <link>https://googleapis.dev/java/google-auth-library/latest/</link>
                        <link>https://googleapis.dev/java/gax/latest/</link>
                        <link>https://googleapis.github.io/api-common-java/${google.api-common.version}/apidocs/</link>
                    </links>
                </configuration>
            </plugin>
        </plugins>
    </reporting>
</project><|MERGE_RESOLUTION|>--- conflicted
+++ resolved
@@ -151,24 +151,15 @@
         <project.reporting.outputEncoding>UTF-8</project.reporting.outputEncoding>
         <github.global.server>github</github.global.server>
         <site.installationModule>google-cloud-bigtable-parent</site.installationModule>
-<<<<<<< HEAD
         <project.javadoc.protobufBaseURL>https://googleapis.dev/java/google-api-grpc/latest</project.javadoc.protobufBaseURL>
 
-        <auto-value.version>1.6.6</auto-value.version>
+        <autovalue.version>1.6.6</autovalue.version>
         <gax.version>1.49.0</gax.version>
         <google.api-common.version>1.8.1</google.api-common.version>
         <google.common-protos.version>1.16.0</google.common-protos.version>
         <google.core.version>1.91.2</google.core.version>
-        <grpc.version>1.23.0</grpc.version>
+        <grpc.version>1.24.0</grpc.version>
         <opencensus.version>0.24.0</opencensus.version>
-=======
-        <project.autovalue.version>1.6.6</project.autovalue.version>
-        <google.core.version>1.91.2</google.core.version>
-        <google.api-common.version>1.8.1</google.api-common.version>
-        <google.common-protos.version>1.16.0</google.common-protos.version>
-        <gax.version>1.49.0</gax.version>
-        <grpc.version>1.24.0</grpc.version>
->>>>>>> 8229a391
         <protobuf.version>3.10.0</protobuf.version>
         <threeten.version>1.3.3</threeten.version>
     </properties>
@@ -177,98 +168,90 @@
         <dependencies>
             <!-- BOMs, in alphabetical order -->
             <dependency>
-                <groupId>com.google.api</groupId>
-                <artifactId>gax-bom</artifactId>
-                <version>${gax.version}</version>
-                <type>pom</type>
-                <scope>import</scope>
-            </dependency>
-
-            <dependency>
-                <groupId>com.google.guava</groupId>
-                <artifactId>guava-bom</artifactId>
-                <version>28.1-android</version>
-                <type>pom</type>
-                <scope>import</scope>
-            </dependency>
-
-            <dependency>
-                <groupId>io.grpc</groupId>
-                <artifactId>grpc-bom</artifactId>
-                <version>${grpc.version}</version>
-                <type>pom</type>
-                <scope>import</scope>
+              <groupId>com.google.api</groupId>
+              <artifactId>gax-bom</artifactId>
+              <version>${gax.version}</version>
+              <type>pom</type>
+              <scope>import</scope>
+            </dependency>
+            <dependency>
+              <groupId>com.google.guava</groupId>
+              <artifactId>guava-bom</artifactId>
+              <version>28.1-android</version>
+              <type>pom</type>
+              <scope>import</scope>
+            </dependency>
+            <dependency>
+              <groupId>io.grpc</groupId>
+              <artifactId>grpc-bom</artifactId>
+              <version>${grpc.version}</version>
+              <type>pom</type>
+              <scope>import</scope>
             </dependency>
 
             <!-- Child Modules, in alphabetical order -->
             <dependency>
-                <!-- TODO: Make this a child module -->
-                <groupId>com.google.cloud</groupId>
-                <artifactId>google-cloud-bigtable-emulator</artifactId>
-                <version>0.111.0-alpha</version>
-            </dependency>
-            <dependency>
-                <groupId>com.google.api.grpc</groupId>
-                <artifactId>grpc-google-cloud-bigtable-admin-v2</artifactId>
-                <version>0.81.1-SNAPSHOT</version><!-- {x-version-update:grpc-google-cloud-bigtable-admin-v2:current} -->
-            </dependency>
-            <dependency>
-                <groupId>com.google.api.grpc</groupId>
-                <artifactId>grpc-google-cloud-bigtable-v2</artifactId>
-                <version>0.81.1-SNAPSHOT</version><!-- {x-version-update:grpc-google-cloud-bigtable-v2:current} -->
-            </dependency>
-            <dependency>
-<<<<<<< HEAD
-                <groupId>com.google.api.grpc</groupId>
-                <artifactId>proto-google-cloud-bigtable-admin-v2</artifactId>
-                <version>0.81.1-SNAPSHOT</version><!-- {x-version-update:proto-google-cloud-bigtable-admin-v2:current} -->
-            </dependency>
-            <dependency>
-                <groupId>com.google.api.grpc</groupId>
-                <artifactId>proto-google-cloud-bigtable-v2</artifactId>
-                <version>0.81.1-SNAPSHOT</version><!-- {x-version-update:proto-google-cloud-bigtable-v2:current} -->
-=======
-                <groupId>com.google.auto.value</groupId>
-                <artifactId>auto-value-annotations</artifactId>
-                <version>${project.autovalue.version}</version>
->>>>>>> 8229a391
+              <!-- TODO: Make this a child module -->
+              <groupId>com.google.cloud</groupId>
+              <artifactId>google-cloud-bigtable-emulator</artifactId>
+              <version>0.111.0-alpha</version>
+            </dependency>
+            <dependency>
+              <groupId>com.google.api.grpc</groupId>
+              <artifactId>grpc-google-cloud-bigtable-admin-v2</artifactId>
+              <version>0.81.1-SNAPSHOT</version><!-- {x-version-update:grpc-google-cloud-bigtable-admin-v2:current} -->
+            </dependency>
+            <dependency>
+              <groupId>com.google.api.grpc</groupId>
+              <artifactId>grpc-google-cloud-bigtable-v2</artifactId>
+              <version>0.81.1-SNAPSHOT</version><!-- {x-version-update:grpc-google-cloud-bigtable-v2:current} -->
+            </dependency>
+            <dependency>
+              <groupId>com.google.api.grpc</groupId>
+              <artifactId>proto-google-cloud-bigtable-admin-v2</artifactId>
+              <version>0.81.1-SNAPSHOT</version><!-- {x-version-update:proto-google-cloud-bigtable-admin-v2:current} -->
+            </dependency>
+            <dependency>
+              <groupId>com.google.api.grpc</groupId>
+              <artifactId>proto-google-cloud-bigtable-v2</artifactId>
+              <version>0.81.1-SNAPSHOT</version><!-- {x-version-update:proto-google-cloud-bigtable-v2:current} -->
             </dependency>
 
             <!-- Production dependency version definitions in alphabetical order -->
             <dependency>
-                <groupId>com.google.api</groupId>
-                <artifactId>api-common</artifactId>
-                <version>${google.api-common.version}</version>
-            </dependency>
-            <dependency>
-                <groupId>com.google.api.grpc</groupId>
-                <artifactId>proto-google-common-protos</artifactId>
-                <version>${google.common-protos.version}</version>
-            </dependency>
-            <dependency>
-                <groupId>com.google.api.grpc</groupId>
-                <artifactId>proto-google-iam-v1</artifactId>
-                <version>0.13.0</version>
-            </dependency>
-            <dependency>
-                <groupId>com.google.auto.value</groupId>
-                <artifactId>auto-value</artifactId>
-                <version>${auto-value.version}</version>
-            </dependency>
-            <dependency>
-                <groupId>com.google.auto.value</groupId>
-                <artifactId>auto-value-annotations</artifactId>
-                <version>${auto-value.version}</version>
+              <groupId>com.google.api</groupId>
+              <artifactId>api-common</artifactId>
+              <version>${google.api-common.version}</version>
+            </dependency>
+            <dependency>
+              <groupId>com.google.api.grpc</groupId>
+              <artifactId>proto-google-common-protos</artifactId>
+              <version>${google.common-protos.version}</version>
+            </dependency>
+            <dependency>
+              <groupId>com.google.api.grpc</groupId>
+              <artifactId>proto-google-iam-v1</artifactId>
+              <version>0.13.0</version>
+            </dependency>
+            <dependency>
+              <groupId>com.google.auto.value</groupId>
+              <artifactId>auto-value-annotations</artifactId>
+              <version>${project.autovalue.version}</version>
             </dependency>
             <dependency>
                 <groupId>com.google.cloud</groupId>
                 <artifactId>google-cloud-core</artifactId>
-                <version>${google.core.version}</version>
-            </dependency>
-            <dependency>
-                <groupId>com.google.cloud</groupId>
-                <artifactId>google-cloud-core-grpc</artifactId>
-                <version>${google.core.version}</version>
+              <version>${google.core.version}</version>
+            </dependency>
+            <dependency>
+              <groupId>com.google.cloud</groupId>
+              <artifactId>google-cloud-core-grpc</artifactId>
+              <version>${google.core.version}</version>
+            </dependency>
+            <dependency>
+              <groupId>com.google.errorprone</groupId>
+              <artifactId>error_prone_annotations</artifactId>
+              <version>2.3.3</version>
             </dependency>
             <dependency>
                 <groupId>com.google.code.findbugs</groupId>
@@ -276,66 +259,60 @@
                 <version>3.0.2</version>
             </dependency>
             <dependency>
-                <groupId>com.google.errorprone</groupId>
-                <artifactId>error_prone_annotations</artifactId>
-                <version>2.3.3</version>
-            </dependency>
-            <dependency>
-                <groupId>com.google.protobuf</groupId>
-                <artifactId>protobuf-java</artifactId>
-                <version>${protobuf.version}</version>
-            </dependency>
-            <dependency>
-                <groupId>com.google.protobuf</groupId>
-                <artifactId>protobuf-java-util</artifactId>
-                <version>${protobuf.version}</version>
-            </dependency>
-            <dependency>
-                <groupId>io.opencensus</groupId>
-                <artifactId>opencensus-api</artifactId>
-                <version>${opencensus.version}</version>
-            </dependency>
-            <dependency>
-                <groupId>javax.annotation</groupId>
-                <artifactId>javax.annotation-api</artifactId>
-                <version>1.3.2</version>
-            </dependency>
-            <dependency>
-                <groupId>org.threeten</groupId>
-                <artifactId>threetenbp</artifactId>
-                <version>${threeten.version}</version>
-            </dependency>
-
+              <groupId>com.google.protobuf</groupId>
+              <artifactId>protobuf-java</artifactId>
+              <version>${protobuf.version}</version>
+            </dependency>
+            <dependency>
+              <groupId>com.google.protobuf</groupId>
+              <artifactId>protobuf-java-util</artifactId>
+              <version>${protobuf.version}</version>
+            </dependency>
+            <dependency>
+              <groupId>io.opencensus</groupId>
+              <artifactId>opencensus-api</artifactId>
+              <version>${opencensus.version}</version>
+            </dependency>
+            <dependency>
+              <groupId>javax.annotation</groupId>
+              <artifactId>javax.annotation-api</artifactId>
+              <version>1.3.2</version>
+            </dependency>
+            <dependency>
+              <groupId>org.codehaus.mojo</groupId>
+              <artifactId>animal-sniffer-annotations</artifactId>
+              <version>1.18</version>
+            </dependency>
+            <dependency>
+              <groupId>org.threeten</groupId>
+              <artifactId>threetenbp</artifactId>
+              <version>${threeten.version}</version>
+            </dependency>
 
             <!-- Test Deps in alphabetical order -->
             <dependency>
-                <groupId>com.google.api</groupId>
-                <artifactId>gax-grpc</artifactId>
-                <version>${gax.version}</version>
-                <classifier>testlib</classifier>
+              <groupId>com.google.api</groupId>
+              <artifactId>gax-grpc</artifactId>
+              <version>${gax.version}</version>
+              <classifier>testlib</classifier>
+              <scope>test</scope>
             </dependency>
             <dependency>
                 <groupId>com.google.truth</groupId>
                 <artifactId>truth</artifactId>
                 <version>1.0</version>
+              <scope>test</scope>
             </dependency>
             <dependency>
                 <groupId>junit</groupId>
                 <artifactId>junit</artifactId>
-                <version>4.12</version>
-            </dependency>
-            <dependency>
-                <groupId>org.mockito</groupId>
-                <artifactId>mockito-all</artifactId>
-                <version>1.10.19</version>
-            </dependency>
-            <dependency>
-                <groupId>org.codehaus.mojo</groupId>
-                <artifactId>animal-sniffer-annotations</artifactId>
-                <version>1.18</version>
+                <scope>test</scope>
+            </dependency>
+            <dependency>
+              <groupId>org.mockito</groupId>
+              <artifactId>mockito-all</artifactId>
             </dependency>
         </dependencies>
-
     </dependencyManagement>
 
     <build>
@@ -344,31 +321,28 @@
                 <plugin>
                     <groupId>org.apache.maven.plugins</groupId>
                     <artifactId>maven-dependency-plugin</artifactId>
-<<<<<<< HEAD
-=======
                     <configuration>
-                        <ignoredUnusedDeclaredDependencies>io.grpc:grpc-grpclb</ignoredUnusedDeclaredDependencies>
-                        <ignoredUnusedDeclaredDependencies>io.grpc:grpc-auth</ignoredUnusedDeclaredDependencies>
-                        <ignoredUnusedDeclaredDependencies>org.objenesis:objenesis</ignoredUnusedDeclaredDependencies>
+                      <ignoredUnusedDeclaredDependencies>io.grpc:grpc-grpclb</ignoredUnusedDeclaredDependencies>
+                      <ignoredUnusedDeclaredDependencies>io.grpc:grpc-auth</ignoredUnusedDeclaredDependencies>
+                      <ignoredUnusedDeclaredDependencies>org.objenesis:objenesis</ignoredUnusedDeclaredDependencies>
                     </configuration>
->>>>>>> 8229a391
                 </plugin>
                 <plugin>
-                    <artifactId>maven-compiler-plugin</artifactId>
-                    <version>3.5.1</version>
-                    <configuration>
-                        <source>1.7</source>
-                        <target>1.7</target>
-                        <encoding>UTF-8</encoding>
-                        <compilerArgument>-Xlint:unchecked</compilerArgument>
-                        <annotationProcessorPaths>
-                            <path>
-                                <groupId>com.google.auto.value</groupId>
-                                <artifactId>auto-value</artifactId>
-                                <version>${project.autovalue.version}</version>
-                            </path>
-                        </annotationProcessorPaths>
-                    </configuration>
+                  <artifactId>maven-compiler-plugin</artifactId>
+                  <version>3.5.1</version>
+                  <configuration>
+                    <source>1.7</source>
+                    <target>1.7</target>
+                    <encoding>UTF-8</encoding>
+                    <compilerArgument>-Xlint:unchecked</compilerArgument>
+                    <annotationProcessorPaths>
+                      <path>
+                        <groupId>com.google.auto.value</groupId>
+                        <artifactId>auto-value</artifactId>
+                        <version>${autovalue.version}</version>
+                      </path>
+                    </annotationProcessorPaths>
+                  </configuration>
                 </plugin>
             </plugins>
         </pluginManagement>
